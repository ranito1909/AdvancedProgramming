import uuid
import os
import pandas as pd
import pytest
from app import app

# Fixture for Flask test client
@pytest.fixture
def client():
    app.config["TESTING"] = True
    with app.test_client() as client:
        yield client

def test_get_furniture(client):
    """Ensure GET /api/furniture returns a 200 status code."""
    response = client.get("/api/furniture")
    assert response.status_code == 200

def test_register_and_delete_user(client):
    """
    Register a new user via POST /api/users, confirm the user appears in GET /api/users,
    then delete the user via DELETE /api/users/<email> and verify deletion.
    """
    unique_email = f"test_{uuid.uuid4()}@example.com"
    
    # Register the user.
    response = client.post("/api/users", json={
        "email": unique_email,
        "name": "Test User",
        "password": "password123"
    })
    assert response.status_code == 201, f"Expected 201, got {response.status_code}"
    
    # Verify user exists.
    response = client.get("/api/users")
    users = response.get_json()
    assert any(u["email"] == unique_email for u in users), "User not found after registration."
    
    # Delete the user.
    response = client.delete(f"/api/users/{unique_email}")
    assert response.status_code == 200, f"Expected 200, got {response.status_code}"
    
    # Confirm deletion.
    response = client.get("/api/users")
    users = response.get_json()
    assert not any(u["email"] == unique_email for u in users), "User still exists after deletion."

def test_create_order(client):
    """
    Create a furniture item (via POST /api/inventory), register a user, then create an order via POST /api/orders.
    Verify that the order is created (status code 201 and order_id exists).
    """
    # Create a furniture item.
    inv_response = client.post("/api/inventory", json={
        "id": 1,
        "type": "Chair",
        "name": "Test Chair",
        "description": "A test chair for order creation",
        "price": 75.0,
        "dimensions": [30, 30, 30],
        "quantity": 5,
        "cushion_material": "foam"
    })
    assert inv_response.status_code == 201, f"Furniture creation failed: {inv_response.status_code}"
    furniture_data = inv_response.get_json()
    furniture_id = furniture_data.get("id")
    assert furniture_id is not None, "Furniture id not returned"

    # Register a new user.
    user_email = f"orderuser_{uuid.uuid4()}@example.com"
    user_response = client.post("/api/users", json={
        "email": user_email,
        "name": "Order User",
        "password": "orderpassword"
    })
    assert user_response.status_code == 201, f"User registration failed: {user_response.status_code}"

    # Create an order.
    order_response = client.post("/api/orders", json={
        "user_email": user_email,
        "items": [{"furniture_id": furniture_id, "quantity": 2}]
    })
    assert order_response.status_code == 201, f"Order creation failed: {order_response.status_code}"
    order_data = order_response.get_json()
    assert "order_id" in order_data, "order_id not present in order response"

def test_search(client):
    """
    Create a furniture item (via POST /api/inventory) and then search for it using POST /api/inventorysearch.
    Verify the search returns the expected item.
    """
    # Create a furniture item for searching.
    inv_response = client.post("/api/inventory", json={
        "id": 2,
        "type": "Chair",
        "name": "Search Chair",
        "description": "A chair for search testing",
        "price": 80.0,
        "dimensions": [30, 30, 30],
        "quantity": 3,
        "cushion_material": "foam"
    })
    assert inv_response.status_code == 201

    payload = {
        "name_substring": "Search Chair",
        "min_price": 75.0,
        "max_price": 85.0,
        "furniture_type": "Chair"
    }
    response = client.post("/api/inventorysearch", json=payload)
    assert response.status_code == 200
    data = response.get_json()
    assert isinstance(data, list), "Response should be a list"
    assert len(data) >= 1, "Should match at least 1 item"
    result_item = data[0]
    assert result_item["name"] == "Search Chair"
    assert result_item["price"] == 80.0

def test_update_profile(client):
    """
    Register a user and then update their profile via POST /api/users/<email>/profile.
    Verify that the changes persist.
    """
    unique_email = f"update_{uuid.uuid4()}@example.com"
    response = client.post("/api/users", json={
        "email": unique_email,
        "name": "Old Name",
        "password": "updatepass"
    })
    assert response.status_code == 201
    response = client.post(f"/api/users/{unique_email}/profile", json={
        "name": "New Name",
        "address": "123 New Address"
    })
    assert response.status_code == 200
    data = response.get_json()
    assert data["name"] == "New Name"
    assert data["address"] == "123 New Address"

def test_update_cart(client):
    """
    Create a furniture item via POST /api/inventory and then update a shopping cart via PUT /api/cart/<email>.
    Verify that the cart reflects the changes.
    """
    email = f"cartupdate_{uuid.uuid4()}@example.com"
    # Create a furniture item.
    inv_response = client.post("/api/inventory", json={
        "id": 3,
        "type": "Chair",
        "name": "Cart Chair",
        "description": "A chair for cart update",
        "price": 100.0,
        "dimensions": [40, 40, 90],
        "quantity": 10,
        "cushion_material": "foam"
    })
    assert inv_response.status_code == 201
    furniture_data = inv_response.get_json()
    furniture_id = furniture_data.get("id")
    # Create initial cart.
    response = client.put(f"/api/cart/{email}", json={
        "items": [{"furniture_id": furniture_id, "quantity": 3}]
    })
    assert response.status_code == 200
    data = response.get_json()
    assert data["user_email"] == email
    # Update the cart with new quantity.
    response = client.put(f"/api/cart/{email}", json={
        "items": [{"furniture_id": furniture_id, "quantity": 5, "unit_price": 100.0}]
    })
    assert response.status_code == 200
    data = response.get_json()
    assert any(item["furniture_id"] == furniture_id and item["quantity"] == 5 for item in data["items"])

def test_update_inventory(client):
    """
    Create a furniture item via POST /api/inventory and then update it via PUT /api/inventory/<furniture_id>.
    Verify that the update is reflected.
    """
    inv_response = client.post("/api/inventory", json={
        "id": 4,
        "type": "Table",
        "name": "Test Table",
        "description": "A test table",
        "price": 150.0,
        "dimensions": [50, 50, 30],
        "quantity": 8,
        "frame_material": "wood"
    })
    assert inv_response.status_code == 201
    furniture_data = inv_response.get_json()
    furniture_id = furniture_data.get("id")
    response = client.put(f"/api/inventory/{furniture_id}", json={
        "price": 180.0,
        "name": "Updated Table"
    })
    assert response.status_code == 200
    data = response.get_json()
    assert data["price"] == 180.0
    assert data["name"] == "Updated Table"

def test_delete_cart_item(client):
    """
    Create a shopping cart via PUT /api/cart/<email> and then delete an item via DELETE /api/cart/<email>/<item_id>.
    Verify successful deletion.
    """
    email = f"cartdelete_{uuid.uuid4()}@example.com"
    # Create a furniture item.
    inv_response = client.post("/api/inventory", json={
        "id": 5,
        "type": "Chair",
        "name": "Delete Chair",
        "description": "A chair for deletion from cart",
        "price": 85.0,
        "dimensions": [35, 35, 90],
        "quantity": 5,
        "cushion_material": "foam"
    })
    assert inv_response.status_code == 201
    furniture_data = inv_response.get_json()
    furniture_id = furniture_data.get("id")
    # Create a cart.
    response = client.put(f"/api/cart/{email}", json={
        "items": [{"furniture_id": furniture_id, "quantity": 2}]
    })
    assert response.status_code == 200
    # Delete the item from the cart.
    response = client.delete(f"/api/cart/{email}/{furniture_id}")
    assert response.status_code == 200
    data = response.get_json()
    assert "Item removed" in data["message"]

def test_delete_inventory(client):
    """
    Create a furniture item via POST /api/inventory, then delete it via DELETE /api/inventory/<furniture_id>.
    Afterwards, ensure that an update to the deleted item returns 404.
    """
    inv_response = client.post("/api/inventory", json={
        "id": 6,
        "type": "Chair",
        "name": "Delete Inventory Chair",
        "description": "Chair to be deleted",
        "price": 95.0,
        "dimensions": [40, 40, 90],
        "quantity": 1,
        "cushion_material": "foam"
    })

    assert inv_response.status_code == 201
    furniture_data = inv_response.get_json()
    furniture_id = furniture_data.get("id")
    response = client.delete(f"/api/inventory/{furniture_id}")
    assert response.status_code == 200
    data = response.get_json()
    assert "Furniture item deleted" in data["message"]
    # Attempt to update the deleted item.
    response = client.put(f"/api/inventory/{furniture_id}", json={"price": 100.0})
    assert response.status_code == 404

def test_leafitem_discount_within_limits(client):
    """
    Use PUT /api/cart/<email> to add an item with a discount (0<=discount<=100) and verify that
    the discount is applied correctly.
    """
    email = f"discount_{uuid.uuid4()}@example.com"
    # Create a furniture item.
    inv_response = client.post("/api/inventory", json={
        "id": 7,
        "type": "Lamp",
        "name": "Discount Lamp",
        "description": "Lamp for discount test",
        "price": 200.0,
        "dimensions": [20, 20, 40],
        "quantity": 5,
        "light_source": "LED"
    })
    assert inv_response.status_code == 201
    furniture_data = inv_response.get_json()
    furniture_id = furniture_data.get("id")
    # Update cart with a discount of 50%
    response = client.put(f"/api/cart/{email}", json={
        "items": [{"furniture_id": furniture_id, "quantity": 1, "discount": 50, "unit_price": 200.0}]
    })
    assert response.status_code == 200
    data = response.get_json()
    # After a 50% discount, price should be 100.
    assert data["total_price"] == 118.0

def test_leafitem_discount_over_100(client):
    """
    Use PUT /api/cart/<email> to add an item with a discount >100%.
    Expect a 400 error.
    """
    email = f"discount_fail_{uuid.uuid4()}@example.com"
    inv_response = client.post("/api/inventory", json={
        "id": 8,
        "type": "Lamp",
        "name": "OverDiscount Lamp",
        "description": "Lamp for discount failure test",
        "price": 200.0,
        "dimensions": [20, 20, 40],
        "quantity": 5,
        "light_source": "LED"
    })
    assert inv_response.status_code == 201
    furniture_data = inv_response.get_json()
    furniture_id = furniture_data.get("id")
    response = client.put(f"/api/cart/{email}", json={
        "items": [{"furniture_id": furniture_id, "quantity": 1, "discount": 150, "unit_price": 200.0}]
    })
    assert response.status_code == 400

def test_checkout_missing_fields(client):
    """
    Call POST /api/checkout/<email> with missing payment_method and address,
    expecting a 400 response.
    """
    email = f"checkout_missing_{uuid.uuid4()}@example.com"
    # Register user and create an empty cart.
    user_response = client.post("/api/users", json={
        "email": email,
        "name": "Checkout Missing",
        "password": "pass"
    })
    assert user_response.status_code == 201
    cart_response = client.put(f"/api/cart/{email}", json={"items": []})
    assert cart_response.status_code == 200
    response = client.post(f"/api/checkout/{email}", json={})
    assert response.status_code == 400

def test_checkout_no_shopping_cart(client):
    """
    Register a user (via /api/users) without creating a cart, then call checkout.
    Expect a 404 response.
    """
    email = f"checkout_nocart_{uuid.uuid4()}@example.com"
    user_response = client.post("/api/users", json={
        "email": email,
        "name": "No Cart",
        "password": "pass"
    })
    assert user_response.status_code == 201
    response = client.post(f"/api/checkout/{email}", json={
        "payment_method": "credit_card",
        "address": "123 Checkout St"
    })
    assert response.status_code == 404

def test_checkout_no_user(client):
    """
    Create a cart for a user that is not registered, then call checkout.
    Expect a 404 response.
    """
    email = f"checkout_nouser_{uuid.uuid4()}@example.com"
    cart_response = client.put(f"/api/cart/{email}", json={"items": []})
    assert cart_response.status_code == 200
    response = client.post(f"/api/checkout/{email}", json={
        "payment_method": "credit_card",
        "address": "123 Checkout St"
    })
    assert response.status_code == 404

def test_checkout_finalization_failure(client):
    """
    Create a cart with an item that does not correspond to any existing furniture in inventory.
    Expect checkout to fail (400).
    """
    email = f"checkout_fail_{uuid.uuid4()}@example.com"
    user_response = client.post("/api/users", json={
        "email": email,
        "name": "Checkout Fail",
        "password": "pass"
    })
    assert user_response.status_code == 201
    # Add a cart item with a furniture_id that doesn't exist .
    cart_response = client.put(f"/api/cart/{email}", json={
        "items": [{"furniture_id": -1, "quantity": 1, "unit_price": 100.0}]
    })
    assert cart_response.status_code == 200
    response = client.post(f"/api/checkout/{email}", json={
        "payment_method": "credit_card",
        "address": "456 Fail St"
    })
    assert response.status_code == 400

def test_checkout_success(client):
    """
    Create a furniture item via /api/inventory, register a user, create a cart with the item,
    and perform a successful checkout.
    Expect a 200 response and a valid order summary.
    """
    email = f"checkout_success_{uuid.uuid4()}@example.com"
    user_response = client.post("/api/users", json={
        "email": email,
        "name": "Checkout Success",
        "password": "pass"
    })
    assert user_response.status_code == 201
    inv_response = client.post("/api/inventory", json={
        "id": 9,
        "type": "Chair",
        "name": "Success Chair",
        "description": "Chair for checkout success test",
        "price": 150.0,
        "dimensions": [40, 40, 90],
        "quantity": 10,
        "cushion_material": "foam"
    })
    assert inv_response.status_code == 201
    furniture_data = inv_response.get_json()
    furniture_id = furniture_data.get("id")
    cart_response = client.put(f"/api/cart/{email}", json={
        "items": [{"furniture_id": furniture_id, "quantity": 1, "unit_price": 150.0}]
    })
    assert cart_response.status_code == 200
    checkout_response = client.post(f"/api/checkout/{email}", json={
        "payment_method": "credit_card",
        "address": "123 Success Ave"
    })
    assert checkout_response.status_code == 200
    data = checkout_response.get_json()
    assert "Order finalized successfully." in data["message"]
    assert "order_summary" in data

def test_get_quantity_existing_item(client):
    """
    Unit Test: Verify that GET /api/inventory/<furniture_id>/quantity returns the correct quantity
    for an existing furniture item.
    """
    # Create a furniture item using the POST endpoint.
    post_response = client.post("/api/inventory", json={
        "type": "Chair",
        "name": "Test Chair for Quantity",
        "description": "A chair for testing get_quantity endpoint",
        "price": 150.0,
        "dimensions": [40, 40, 90],
        "quantity": 10,
        "cushion_material": "leather"
    })
    assert post_response.status_code == 201, f"Expected 201, got {post_response.status_code}"
    furniture_item = post_response.get_json()
    furniture_id = furniture_item["id"]

    # Retrieve the quantity for the created furniture item.
    get_response = client.get(f"/api/inventory/{furniture_id}/quantity")
    assert get_response.status_code == 200, f"Expected 200, got {get_response.status_code}"
    data = get_response.get_json()
    assert data["quantity"] == 10, f"Expected quantity 10, got {data['quantity']}"

def test_get_quantity_non_existing_item(client):
    """
    Unit Test: Verify that GET /api/inventory/<furniture_id>/quantity returns a 404 error 
    when the furniture item does not exist.
    """
    # Use a furniture_id that is unlikely to exist.
    get_response = client.get("/api/inventory/9999/quantity")
    assert get_response.status_code == 404, f"Expected 404, got {get_response.status_code}"
    data = get_response.get_json()
    assert "error" in data, "Expected error message in response"

def test_view_cart_existing_cart(client):
    """
    Unit Test: Verify that GET /api/cart/<email>/view returns the formatted cart contents
    when a shopping cart exists for the user.
    """
    test_email = "viewcartuser@example.com"
    
    # Register the user (if not already registered)
    reg_response = client.post("/api/users", json={
        "email": test_email,
        "name": "View Cart User",
        "password": "testpass"
    })
    assert reg_response.status_code == 201, f"User registration failed: {reg_response.status_code}"

    # Add an item to the user's shopping cart.
    # (Assuming furniture with id 1038 exists in inventory)
    put_response = client.put(f"/api/cart/{test_email}", json={
        "items": [{"furniture_id": 1038, "quantity": 2, "unit_price": 100}]
    })
    assert put_response.status_code == 200, f"Cart update failed: {put_response.status_code}"

    # Retrieve the cart contents via the view_cart endpoint.
    get_response = client.get(f"/api/cart/{test_email}/view")
    assert get_response.status_code == 200, f"Expected 200, got {get_response.status_code}"
    data = get_response.get_json()
    
    # Verify that the returned string contains expected substrings.
    cart_str = data.get("cart", "")
    assert f"Cart '{test_email}' contents:" in cart_str, "Cart header missing in response"
    assert "LeafItem(" in cart_str, "Item details not found in cart view"
    assert "Total price:" in cart_str, "Total price not displayed in cart view"

def test_view_cart_non_existing_cart(client):
    """
    Unit Test: Verify that GET /api/cart/<email>/view returns a 404 error when no shopping cart exists
    for the specified user.
    """
    test_email = "nonexistentcart@example.com"
    
    # Do NOT create a shopping cart for this email.
    get_response = client.get(f"/api/cart/{test_email}/view")
    assert get_response.status_code == 404, f"Expected 404, got {get_response.status_code}"
    data = get_response.get_json()
    assert "error" in data, "Expected an error message when cart does not exist"

def test_validate_cart_valid(client):
    """
    Unit Test: Verify that the cart is valid when the requested quantities are within available inventory.
    
    Steps:
      1. Register a user.
      2. Create a furniture item (e.g. a Chair) with a sufficient quantity in inventory.
      3. Update the user's cart with a quantity less than or equal to what's available.
      4. Call the GET /api/checkout/<email>/validate endpoint and check that "cart_valid" is True.
    """
    test_email = "validcart@example.com"
    
    # Register the user.
    reg_response = client.post("/api/users", json={
        "email": test_email,
        "name": "Valid Cart User",
        "password": "testpass"
    })
    assert reg_response.status_code == 201

    # Create a furniture item with quantity 10.
    post_response = client.post("/api/inventory", json={
        "type": "Chair",
        "name": "Valid Cart Chair",
        "description": "A chair for valid cart test",
        "price": 100,
        "dimensions": [40, 40, 90],
        "quantity": 10,
        "cushion_material": "leather"
    })
    assert post_response.status_code == 201
    furniture_item = post_response.get_json()
    furniture_id = furniture_item["id"]

    # Update the user's cart with a quantity of 5 (within the available 10).
    put_response = client.put(f"/api/cart/{test_email}", json={
        "items": [{"furniture_id": furniture_id, "quantity": 5, "unit_price": 100}]
    })
    assert put_response.status_code == 200

    # Validate the cart. Expect it to be valid.
    get_response = client.get(f"/api/checkout/{test_email}/validate")
    assert get_response.status_code == 200
    data = get_response.get_json()
    assert data["cart_valid"], f"Expected cart_valid to be True, got {data['cart_valid']}"

def test_validate_cart_invalid(client):
    """
    Unit Test: Verify that the cart is invalid when the requested quantities exceed available inventory.
    
    Steps:
      1. Register a user.
      2. Create a furniture item (e.g. a Chair) with a limited quantity in inventory.
      3. Update the user's cart with a quantity greater than what's available.
      4. Call the GET /api/checkout/<email>/validate endpoint and check that "cart_valid" is False.
    """
    test_email = "invalidcart@example.com"
    
    # Register the user.
    reg_response = client.post("/api/users", json={
        "email": test_email,
        "name": "Invalid Cart User",
        "password": "testpass"
    })
    assert reg_response.status_code == 201

    # Create a furniture item with quantity 3.
    post_response = client.post("/api/inventory", json={
        "type": "Chair",
        "name": "Invalid Cart Chair",
        "description": "A chair for invalid cart test",
        "price": 100,
        "dimensions": [40, 40, 90],
        "quantity": 3,
        "cushion_material": "foam"
    })
    assert post_response.status_code == 201
    furniture_item = post_response.get_json()
    furniture_id = furniture_item["id"]

    # Update the user's cart with a quantity of 4 (exceeding available quantity).
    put_response = client.put(f"/api/cart/{test_email}", json={
        "items": [{"furniture_id": furniture_id, "quantity": 4, "unit_price": 100}]
    })
    assert put_response.status_code == 200

    # Validate the cart. Expect it to be invalid.
    get_response = client.get(f"/api/checkout/{test_email}/validate")
    assert get_response.status_code == 200
    data = get_response.get_json()
    assert not data["cart_valid"], f"Expected cart_valid to be False, got {data['cart_valid']}"

def test_process_payment_success(client):
    """
    Unit Test: Verify that POST /api/checkout/<email>/payment returns a successful payment
    when a valid payment_method is provided.
    """
    test_email = "paymentuser@example.com"
    
    # Register the user.
    reg_response = client.post("/api/users", json={
        "email": test_email,
        "name": "Payment User",
        "password": "paymentpass"
    })
    assert reg_response.status_code == 201, f"User registration failed: {reg_response.status_code}"
    
    # Update the cart with an item.
    put_response = client.put(f"/api/cart/{test_email}", json={
        "items": [{"furniture_id": 1038, "quantity": 2, "unit_price": 100}]
    })
    assert put_response.status_code == 200, f"Cart update failed: {put_response.status_code}"
    
    # Process payment with a valid payment method.
    payment_response = client.post(f"/api/checkout/{test_email}/payment", json={
        "payment_method": "Credit Card"
    })
    assert payment_response.status_code == 200, f"Expected 200, got {payment_response.status_code}"
    data = payment_response.get_json()
    assert data.get("payment_success") is True, "Expected payment_success to be True"

def test_process_payment_missing_method(client):
    """
    Unit Test: Verify that POST /api/checkout/<email>/payment returns a 400 error
    when the payment_method is missing.
    """
    test_email = "paymentmissing@example.com"
    
    # Register the user.
    reg_response = client.post("/api/users", json={
        "email": test_email,
        "name": "Missing Payment User",
        "password": "missingpass"
    })
    assert reg_response.status_code == 201, f"User registration failed: {reg_response.status_code}"
    
    # Update the cart with an item.
    put_response = client.put(f"/api/cart/{test_email}", json={
        "items": [{"furniture_id": 1038, "quantity": 2, "unit_price": 100}]
    })
    assert put_response.status_code == 200, f"Cart update failed: {put_response.status_code}"
    
    # Process payment without providing a payment method.
    payment_response = client.post(f"/api/checkout/{test_email}/payment", json={})
    assert payment_response.status_code == 400, f"Expected 400, got {payment_response.status_code}"
    data = payment_response.get_json()
    assert "error" in data, "Expected an error message when payment method is missing"

def test_collect_leaf_items_existing_cart(client):
    """
    Unit Test: Verify that GET /api/checkout/<email>/leaf_items returns a list of leaf items
    when the shopping cart contains items.
    """
    email = "leafitemsuser@example.com"
    # Register the user.
    reg_response = client.post("/api/users", json={"email": email, "name": "Leaf Items User", "password": "leafpass"})
    assert reg_response.status_code == 201

    # Update the shopping cart with an item.
    put_response = client.put(f"/api/cart/{email}", json={"items": [{"furniture_id": 1038, "quantity": 3, "unit_price": 100}]})
    assert put_response.status_code == 200

    # Retrieve leaf items from the cart.
    get_response = client.get(f"/api/checkout/{email}/leaf_items")
    assert get_response.status_code == 200
    data = get_response.get_json()
    assert "leaf_items" in data
    leaf_items = data["leaf_items"]
    # Verify that we have at least one leaf item and the keys exist.
    assert isinstance(leaf_items, list)
    assert len(leaf_items) > 0
    first_item = leaf_items[0]
    assert "name" in first_item
    assert "unit_price" in first_item
    assert "quantity" in first_item
    assert "total_price" in first_item

def test_collect_leaf_items_no_cart(client):
    """
    Unit Test: Verify that GET /api/checkout/<email>/leaf_items returns a 404 error
    when no shopping cart exists for the specified user.
    """
    email = "nocart@example.com"
    get_response = client.get(f"/api/checkout/{email}/leaf_items")
    assert get_response.status_code == 404
    data = get_response.get_json()
    assert "error" in data

def test_find_furniture_by_name_success(client):
    """
    Unit Test: Verify that GET /api/checkout/<email>/find_furniture returns the correct
    furniture details when a matching furniture item exists.
    """
    email = "findfurnitureuser@example.com"
    # Register the user.
    reg_response = client.post("/api/users", json={"email": email, "name": "Find Furniture User", "password": "findpass"})
    assert reg_response.status_code == 201

    # Create a furniture item with a known name.
    post_response = client.post("/api/inventory", json={
        "type": "Chair",
        "name": "Test Find Furniture Chair",
        "description": "Chair for find furniture test",
        "price": 120.0,
        "dimensions": [40, 40, 90],
        "quantity": 5,
        "cushion_material": "fabric"
    })
    assert post_response.status_code == 201

    # Update the user's shopping cart (even if the cart is not used by the _find_furniture_by_name logic,
    # the endpoint requires a cart to exist).
    put_response = client.put(f"/api/cart/{email}", json={
        "items": [{"furniture_id": post_response.get_json()["id"], "quantity": 1, "unit_price": 120}]
    })
    assert put_response.status_code == 200

    # Call the find_furniture endpoint with the furniture name.
    get_response = client.get(f"/api/checkout/{email}/find_furniture?name=Test%20Find%20Furniture%20Chair")
    assert get_response.status_code == 200
    data = get_response.get_json()
    assert data["name"] == "Test Find Furniture Chair"
    assert data["quantity"] >= 1

def test_find_furniture_by_name_not_found(client):
    """
    Unit Test: Verify that GET /api/checkout/<email>/find_furniture returns a 404 error
    when no furniture item matches the given name.
    """
    email = "findfurnaturenotfound@example.com"
    # Register the user.
    reg_response = client.post("/api/users", json={"email": email, "name": "Not Found User", "password": "notfoundpass"})
    assert reg_response.status_code == 201

    # Create an empty shopping cart for the user.
    put_response = client.put(f"/api/cart/{email}", json={"items": []})
    assert put_response.status_code == 200

    # Search for a furniture name that does not exist.
    get_response = client.get(f"/api/checkout/{email}/find_furniture?name=Nonexistent%20Chair")
    assert get_response.status_code == 404
    data = get_response.get_json()
    assert "error" in data

def test_login_success(client):
    """
    Test that a registered user can successfully log in.
    
    Steps:
      1. Register a new user.
      2. Attempt login with the registered user's credentials.
      3. Verify that the response status is 200 and that the returned user data matches the registered data.
    """
    # First, register a user
    email = "login_success@example.com"
    password = "mypassword"
    reg_resp = client.post("/api/users", json={
        "email": email,
        "name": "Login Success",
        "password": password,
        "address": "123 Test Blvd"
    })
    assert reg_resp.status_code == 201

    # Then, attempt a successful login
    login_resp = client.post("/api/login", json={
        "email": email,
        "password": password
    })
    assert login_resp.status_code == 200
    data = login_resp.get_json()
    assert data["email"] == email
    assert data["name"] == "Login Success"


def test_login_failure_wrong_credentials(client):
    """
    Test that login fails when wrong credentials are provided.
    
    Steps:
      1. Attempt to log in using an unregistered email or incorrect password.
      2. Verify that the response status is 401 and that an error message is returned.
    """
    # Attempt to log in with an unregistered user or wrong password
    login_resp = client.post("/api/login", json={
        "email": "nonexistent@example.com",
        "password": "wrongpassword"
    })
    assert login_resp.status_code == 401
    data = login_resp.get_json()
    assert "error" in data


def test_set_password_success(client):
    """
    Test that a user can successfully update their password.
    
    Steps:
      1. Register a new user with an initial password.
      2. Use the PUT endpoint to update the user's password.
      3. Verify that the response confirms the password update.
      4. Ensure that logging in with the old password fails.
      5. Ensure that logging in with the new password succeeds.
    """
    email = f"setpassword@example.com"
    old_password = "oldpassword"
    new_password = "newpassword"
    # Register a new user.
    reg_resp = client.post("/api/users", json={
        "email": email,
        "name": "Test SetPassword User",
        "password": old_password,
        "address": "123 Test St"
    })
    assert reg_resp.status_code == 201

    # Update password using the new endpoint.
    update_resp = client.put(f"/api/users/{email}/password", json={
        "new_password": new_password
    })
    assert update_resp.status_code == 200
    data = update_resp.get_json()
    assert "Password updated successfully" in data["message"]

    # Verify that logging in with the old password fails.
    login_old = client.post("/api/login", json={
        "email": email,
        "password": old_password
    })
    assert login_old.status_code == 401

    # Verify that logging in with the new password succeeds.
    login_new = client.post("/api/login", json={
        "email": email,
        "password": new_password
    })
    assert login_new.status_code == 200

def test_check_password_success(client):
    """
    Test that the password check endpoint correctly verifies the user's password.
    
    Steps:
      1. Register a new user.
      2. Check the password using the appropriate endpoint.
      3. Verify that the response confirms the password is correct.
    """
    email = f"checkpass@example.com"
    password = "mypassword"
    # Register the user.
    reg_resp = client.post("/api/users", json={
        "email": email,
        "name": "Test CheckPassword",
        "password": password,
        "address": "123 Test Rd"
    })
    assert reg_resp.status_code == 201

    # Check that the correct password returns True.
    resp = client.post(f"/api/users/{email}/check_password", json={"password": password})
    assert resp.status_code == 200
    data = resp.get_json()
    assert data["password_correct"] is True

def test_hash_password(client):
    """
    Test that the password hashing endpoint produces consistent results.
    
    Steps:
      1. Send a password to be hashed.
      2. Send the same password again.
      3. Verify that both responses produce identical hashes.
    """
    password = "testpassword"
    
    # First request to hash the password
    response1 = client.post("/api/hash_password", json={"password": password})
    assert response1.status_code == 200
    data1 = response1.get_json()
    assert "hashed_password" in data1

    # Second request to hash the same password to check consistency
    response2 = client.post("/api/hash_password", json={"password": password})
    assert response2.status_code == 200
    data2 = response2.get_json()

    # Verify both hashes are identical
    assert data1["hashed_password"] == data2["hashed_password"]

def test_set_order_status_success(client):
    """
    Test that the order status can be successfully updated.
    
    Steps:
      1. Register a new user.
      2. Create a new furniture item.
      3. Place an order using the newly created furniture item.
      4. Update the order status using the PUT endpoint.
      5. Verify that the response confirms the status update.
    """

    # Register a user
    email = f"order_status_{uuid.uuid4()}@example.com"
    client.post("/api/users", json={
        "email": email,
        "name": "Order Status User",
        "password": "password"
    })

    # Create a furniture item
    inv_response = client.post("/api/inventory", json={
        "id": 100,
        "type": "Chair",
        "name": "Status Test Chair",
        "description": "Chair for order status test",
        "price": 100.0,
        "dimensions": [40, 40, 90],
        "quantity": 10,
        "cushion_material": "foam"
    })
    assert inv_response.status_code == 201
    furniture_id = inv_response.get_json()["id"]

    # Create an order
    order_response = client.post("/api/orders", json={
        "user_email": email,
        "items": [{"furniture_id": furniture_id, "quantity": 1}]
    })
    assert order_response.status_code == 201
    order_id = order_response.get_json()["order_id"]

    # Update the order status
    update_resp = client.put(f"/api/orders/{order_id}/status", json={"status": "SHIPPED"})
    assert update_resp.status_code == 200
    data = update_resp.get_json()
    assert "Order status updated successfully" in data["message"]

def test_get_order_status_success(client):
    """
    Test that the order status retrieval endpoint returns the correct order status.
    
    Steps:
      1. Register a new user.
      2. Create a new furniture item.
      3. Place an order using the newly created furniture item.
      4. Retrieve the order status using the GET endpoint.
      5. Verify that the response includes the correct order_id and default status.
    """
    # Register a user
    email = f"getstatus@example.com"
    client.post("/api/users", json={
        "email": email,
        "name": "Get Status User",
        "password": "password"
    })

    # Create a furniture item
    inv_response = client.post("/api/inventory", json={
        "id": 200,
        "type": "Chair",
        "name": "Status Test Chair",
        "description": "Chair for status test",
        "price": 100.0,
        "dimensions": [40, 40, 90],
        "quantity": 10,
        "cushion_material": "foam"
    })
    assert inv_response.status_code == 201
    furniture_id = inv_response.get_json()["id"]

    # Create an order
    order_response = client.post("/api/orders", json={
        "user_email": email,
        "items": [{"furniture_id": furniture_id, "quantity": 1}]
    })
    assert order_response.status_code == 201
    order_id = order_response.get_json()["order_id"]

    # Retrieve the order status
    get_status_resp = client.get(f"/api/orders/{order_id}/status")
    assert get_status_resp.status_code == 200
    data = get_status_resp.get_json()
    assert data["order_id"] == order_id
    assert data["status"] == "PENDING"  # Default status
<<<<<<< HEAD
<<<<<<< HEAD
=======
=======
>>>>>>> 426f5880

def test_user_order_history_endpoint(client):
    """
    Test creating a user, creating an inventory item and an order (which appends an order
    to the user's order history), and then verifying the response.
    """
    # Create a unique test user via the API.
    email = f"orderhistory_{uuid.uuid4()}@example.com"
    response = client.post("/api/users", json={
        "email": email,
        "name": "Order History Test User",
        "password": "testpassword"
    })
    assert response.status_code == 201, f"User registration failed: {response.status_code}"

    # Create an inventory item needed to place an order.
    inv_response = client.post("/api/inventory", json={
        "type": "Chair",
        "name": "Order Test Chair",
        "description": "Chair for order history test",
        "price": 100.0,
        "dimensions": [40, 40, 90],
        "quantity": 5,
        "cushion_material": "foam"
    })
    assert inv_response.status_code == 201, f"Inventory creation failed: {inv_response.status_code}"
    furniture_data = inv_response.get_json()
    furniture_id = furniture_data.get("id")
    assert furniture_id is not None, "Furniture id not returned"

    # Create an order for the user. The order creation process will update the user's order history.
    order_response = client.post("/api/orders", json={
        "user_email": email,
        "items": [{"furniture_id": furniture_id, "quantity": 1}]
    })
    assert order_response.status_code == 201, f"Order creation failed: {order_response.status_code}"
    
    # Retrieve the order history via the new endpoint.
    history_response = client.get(f"/api/users/{email}/order_history")
    assert history_response.status_code == 200, f"Expected 200, got {history_response.status_code}"
    data = history_response.get_json()
    assert data["email"] == email
    # Since an order was placed, the order history should contain at least one entry.
    assert "order_history" in data, "order_history key missing in response"
<<<<<<< HEAD
    assert len(data["order_history"]) > 0, "Expected at least one order in history"
>>>>>>> 426f5880b9a9c88c466b4899a232bd647bcdd2f4
=======
    assert len(data["order_history"]) > 0, "Expected at least one order in history"
>>>>>>> 426f5880
<|MERGE_RESOLUTION|>--- conflicted
+++ resolved
@@ -989,11 +989,7 @@
     data = get_status_resp.get_json()
     assert data["order_id"] == order_id
     assert data["status"] == "PENDING"  # Default status
-<<<<<<< HEAD
-<<<<<<< HEAD
-=======
-=======
->>>>>>> 426f5880
+
 
 def test_user_order_history_endpoint(client):
     """
@@ -1038,9 +1034,5 @@
     assert data["email"] == email
     # Since an order was placed, the order history should contain at least one entry.
     assert "order_history" in data, "order_history key missing in response"
-<<<<<<< HEAD
     assert len(data["order_history"]) > 0, "Expected at least one order in history"
->>>>>>> 426f5880b9a9c88c466b4899a232bd647bcdd2f4
-=======
-    assert len(data["order_history"]) > 0, "Expected at least one order in history"
->>>>>>> 426f5880
+    assert len(data["order_history"]) > 0, "Expected at least one order in history"