--- conflicted
+++ resolved
@@ -2,12 +2,7 @@
 import pandas as pd
 import hashlib
 # Import furniture classes and the Inventory singleton from catalog.py
-<<<<<<< HEAD
-from Catalog import Inventory, Furniture, Chair, Table, Sofa, Lamp, Shelf, User
-=======
 from Catalog import Inventory, Furniture, Chair, Table, Sofa, Lamp, Shelf , User
->>>>>>> 4deff9c4
-
 # Initialize the Inventory singleton
 inventory = Inventory.get_instance()
 
@@ -116,25 +111,7 @@
         return jsonify({"error": "Missing password"}), 400
     name = data.get("name", "")
     address = data.get("address", "")
-<<<<<<< HEAD
-    password_hash = hashlib.sha256(password.encode("utf-8")).hexdigest()
-
-    try:
-        User.register_user(name, email, password, address)
-    except ValueError as e:
-        return jsonify({"error": str(e)}), 400
-
-    new_user = {
-        "email": email,
-        "name": name,
-        "password_hash": password_hash,
-        "address": address,
-        "order_history": []
-    }
-    users_df = users_df.append(new_user, ignore_index=True)
-    save_users()
-    return jsonify(new_user), 201
-=======
+
     try:
         new_user = User.register_user(name, email, password, address)
     except ValueError as e:
@@ -148,7 +125,6 @@
         "order_history": new_user.order_history
     }), 201
 
->>>>>>> 4deff9c4
 
 @app.route("/api/orders", methods=["POST"])
 def create_order():
