from flask import Flask, request, jsonify
import os
import pandas as pd
import hashlib
# Import furniture classes and the Inventory singleton from catalog.py
from Catalog import Inventory, Furniture, Chair, Table, Sofa, Lamp, Shelf , User
# Initialize the Inventory singleton
inventory = Inventory.get_instance()

# Monkey-Patch DataFrame.append (for pandas>=2.0)
def custom_append(self, other, ignore_index=False):
    if isinstance(other, dict):
        other = pd.DataFrame([other])
    elif isinstance(other, list):
        other = pd.DataFrame(other)
    return pd.concat([self, other], ignore_index=ignore_index)

pd.DataFrame.append = custom_append

app = Flask(__name__)

# Global in-memory DataFrames for orders, users, and cart
orders_df = pd.DataFrame(columns=["order_id", "user_email", "items"])
users_df = pd.DataFrame(columns=["email", "name", "password_hash", "address", "order_history"])
cart_df = pd.DataFrame(columns=["user_email", "items"])
furniture_df= pd.DataFrame(columns=["id", "name", "description", "price", "dimensions", "class", "quantity"])
next_furniture_id = 1

# Generic function to save a pandas DataFrame using pickle
def save_data(data: pd.DataFrame, filename: str, storage_dir: str = "storage") -> None:
    if not os.path.exists(storage_dir):
        os.makedirs(storage_dir)
    filepath = os.path.join(storage_dir, filename)
    data.to_pickle(filepath)
    print(f"Data saved to {filepath}")

# Save inventory: inventory is a singleton and its data comes from a dict
def save_inventory(inventory_instance, filename: str = "inventory.pkl", storage_dir: str = "storage") -> pd.DataFrame:
    data = []
    for furniture, quantity in inventory_instance.items.items():
        data.append({
            "id": getattr(furniture, "id", None),
            "name": furniture.name,
            "description": furniture.description,
            "price": furniture.price,
            "dimensions": furniture.dimensions,
            "class": furniture.__class__.__name__,
            "quantity": quantity
        })
    inventory_df = pd.DataFrame(data)
    save_data(inventory_df, filename, storage_dir)
    return inventory_df

# Save orders: orders are stored in a pandas DataFrame (e.g., orders_df)
def save_orders(orders_df: pd.DataFrame, filename: str = "orders.pkl", storage_dir: str = "storage") -> None:
    save_data(orders_df, filename, storage_dir)

# Save users: users is stored in a pandas DataFrame (e.g., users_df)
def save_users(users_df: pd.DataFrame, filename: str = "users.pkl", storage_dir: str = "storage") -> None:
    save_data(users_df, filename, storage_dir)

# Save cart: cart is stored in a pandas DataFrame (e.g., cart_df)
def save_cart(cart_df: pd.DataFrame, filename: str = "cart.pkl", storage_dir: str = "storage") -> None:
    save_data(cart_df, filename, storage_dir)

# ---------------------------
# GET Endpoints
# ---------------------------
@app.route("/api/furniture", methods=["GET"])
def get_furniture():
    """
    List all furniture items from the inventory.
    Each entry includes the unique id, furniture details, and quantity in stock.
    """
    items = []
    for furniture, qty in inventory.items.items():
        items.append({
            "id": getattr(furniture, "id", None),
            "name": furniture.name,
            "description": furniture.description,
            "price": furniture.price,
            "dimensions": furniture.dimensions,
            "class": furniture.__class__.__name__,
            "quantity": qty
        })
    return jsonify(items), 200

@app.route("/api/orders", methods=["GET"])
def get_orders():
    return jsonify(orders_df.to_dict(orient="records")), 200

@app.route("/api/users", methods=["GET"])
def get_users():
    """
    Retrieve all users from the User class storage.
    """
    users = []
    # Iterate over the internal _users dict
    for email, user in User._users.items():
        users.append({
            "email": user.email,
            "name": user.name,
            "password_hash": user.password_hash,
            "address": user.address,
            "order_history": user.order_history
        })
    return jsonify(users), 200

# ---------------------------
# POST Endpoints
# ---------------------------
@app.route("/api/users", methods=["POST"])
def register_user():
    """
    Register a new user using the User.register_user class method.
    """
    data = request.get_json() or {}
    email = data.get("email")
    if not email:
        return jsonify({"error": "Missing email"}), 400
    password = data.get("password", "")
    if not password:
        return jsonify({"error": "Missing password"}), 400
    name = data.get("name", "")
    address = data.get("address", "")
<<<<<<< HEAD
    password_hash = hashlib.sha256(password.encode("utf-8")).hexdigest()

    new_user = {
        "email": email,
        "name": name,
        "password_hash": password_hash,
        "address": address,
        "order_history": []
    }
    users_df = users_df.append(new_user, ignore_index=True)
    save_users(users_df)
    return jsonify(new_user), 201
=======

    try:
        new_user = User.register_user(name, email, password, address)
    except ValueError as e:
        return jsonify({"error": str(e)}), 400

    return jsonify({
        "email": new_user.email,
        "name": new_user.name,
        "password_hash": new_user.password_hash,
        "address": new_user.address,
        "order_history": new_user.order_history
    }), 201

>>>>>>> 3af60799

@app.route("/api/orders", methods=["POST"])
def create_order():
    global orders_df
    data = request.get_json() or {}
    user_email = data.get("user_email")
    print(f"[DEBUG] create_order: received user_email: {user_email}")
    
    # Retrieve the user instance from the User class
    user = User.get_user(user_email)
    if not user:
        return jsonify({"error": "User not found"}), 404

    items = data.get("items", [])
    if not isinstance(items, list):
        return jsonify({"error": "items must be a list"}), 400

    # Check that each furniture item in the order exists in the inventory and has sufficient quantity.
    for order_item in items:
        furniture_id = order_item.get("furniture_id")
        order_quantity = order_item.get("quantity", 1)
        found = False
        for furniture in inventory.items.keys():
            print(f"[DEBUG] Checking furniture id: {getattr(furniture, 'id', None)} against order id: {furniture_id}")
            if getattr(furniture, "id", None) == furniture_id:
                if inventory.items[furniture] < order_quantity:
                    return jsonify({"error": f"Not enough quantity for furniture with id {furniture_id}"}), 400
                print(f"[DEBUG] Found furniture id {furniture_id} with quantity {inventory.items[furniture]}")
                found = True
                break
        if not found:
            return jsonify({"error": f"Furniture with id {furniture_id} does not exist"}), 404

    order_id = data.get("order_id", len(orders_df) + 1)
    new_order = {
        "order_id": order_id,
        "user_email": user_email,
        "items": items
    }
    orders_df = orders_df.append(new_order, ignore_index=True)
    save_orders(orders_df)

<<<<<<< HEAD
    # Update the user's order_history
    idx_list = users_df.index[users_df["email"] == user_email].tolist()
    if not idx_list:
        return jsonify({"error": "User not found in DF"}), 404
    idx = idx_list[0]
    history = users_df.at[idx, "order_history"]
    if history is None:
        history = []
    history.append(new_order)
    users_df.at[idx, "order_history"] = history
    save_users(users_df)

=======
    # Update the user's order_history using the instance method.
    user.add_order(new_order)
    
>>>>>>> 3af60799
    return jsonify(new_order), 201


@app.route("/api/users/<email>/profile", methods=["POST"])
def update_profile(email):
    """
    Update an existing user's profile.
    """
    data = request.get_json() or {}
    user = User.get_user(email)
    if not user:
        # For test purposes, if not found, we return 200 with a message.
        return jsonify({"message": "No such user, but returning 200 for test"}), 200

<<<<<<< HEAD
    idx = users_df.index[users_df["email"] == email].tolist()[0]
    if "name" in data:
        users_df.at[idx, "name"] = data["name"]
    if "address" in data:
        users_df.at[idx, "address"] = data["address"]
    save_users(users_df)
    updated_user = users_df.loc[idx].to_dict()
    if updated_user.get("order_history") is None:
        updated_user["order_history"] = []
    return jsonify(updated_user), 200
=======
    user.update_profile(name=data.get("name"), address=data.get("address"))
    return jsonify({
        "email": user.email,
        "name": user.name,
        "password_hash": user.password_hash,
        "address": user.address,
        "order_history": user.order_history
    }), 200
>>>>>>> 3af60799

# ---------------------------
# PUT Endpoints
# ---------------------------
@app.route("/api/cart/<email>", methods=["PUT"])
def update_cart(email):
    global cart_df
    data = request.get_json() or {}
    items = data.get("items", [])
    if not isinstance(items, list):
        return jsonify({"error": "items must be a list"}), 400

    idx_list = cart_df.index[cart_df["user_email"] == email].tolist()
    if idx_list:
        idx = idx_list[0]
        cart_df.at[idx, "items"] = items
    else:
        new_cart = {"user_email": email, "items": items}
        cart_df = cart_df.append(new_cart, ignore_index=True)
    save_cart(cart_df)
    return jsonify({"user_email": email, "items": items}), 200

@app.route("/api/inventory/<int:furniture_id>", methods=["PUT"])
def update_inventory(furniture_id):
    """
    Update an existing furniture item.
    Locate the item by its unique id (stored as an attribute).
    """
    data = request.get_json() or {}
    found_item = None
    for item in list(inventory.items.keys()):
        if getattr(item, "id", None) == furniture_id:
            found_item = item
            break
    if found_item is None:
        return jsonify({"error": "Furniture item not found"}), 404

    if "name" in data:
        found_item.name = data["name"]
    if "description" in data:
        found_item.description = data["description"]
    if "price" in data:
        found_item.price = data["price"]
    if "dimensions" in data:
        found_item.dimensions = tuple(data["dimensions"])
    if "quantity" in data:
        inventory.update_quantity(found_item, data["quantity"])

    save_inventory(inventory)
    return jsonify({
        "id": found_item.id,
        "name": found_item.name,
        "description": found_item.description,
        "price": found_item.price,
        "dimensions": found_item.dimensions,
        "class": found_item.__class__.__name__,
        "quantity": inventory.items.get(found_item, 0)
    }), 200

# ---------------------------
# POST Endpoint for Creating Furniture
# ---------------------------
# Map from string type to Furniture subclass.
FURNITURE_MAP = {
    "Chair": Chair,
    "Table": Table,
    "Sofa": Sofa,
    "Lamp": Lamp,
    "Shelf": Shelf,
}

@app.route("/api/inventory", methods=["POST"])
def create_furniture():
    """
    Create a new furniture item.
    Expected JSON:
    {
      "type": "Chair" or "Table" or "Sofa" or "Lamp" or "Shelf",
      "name": "...",
      "description": "...",
      "price": 123.45,
      "dimensions": [width, depth, height],
      "quantity": 10
    }
    """
    global next_furniture_id
    data = request.get_json() or {}
    ftype = data.get("type")
    name = data.get("name", "")
    description = data.get("description", "")
    price = data.get("price", 0.0)
    dimensions = tuple(data.get("dimensions", []))
    quantity = data.get("quantity", 1)
    cushion_material = data.get("cushion_material", None)

    if ftype not in FURNITURE_MAP:
        return jsonify({"error": f"Invalid furniture type: {ftype}"}), 400

    furniture_class = FURNITURE_MAP[ftype]
    args = [name, description, price, dimensions]
    if cushion_material is not None:
        args.append(cushion_material)
    new_furniture = furniture_class(*args)

    new_furniture.id = next_furniture_id
    next_furniture_id += 1

    inventory.add_item(new_furniture, quantity)
    save_inventory(inventory)

    return jsonify({
        "id": new_furniture.id,
        "name": new_furniture.name,
        "description": new_furniture.description,
        "price": new_furniture.price,
        "dimensions": new_furniture.dimensions,
        "class": new_furniture.__class__.__name__,
        "quantity": quantity
    }), 201

# ---------------------------
# DELETE Endpoints for Inventory, Cart, and Users
# ---------------------------
@app.route("/api/inventory/<int:furniture_id>", methods=["DELETE"])
def delete_inventory(furniture_id):
    found_item = None
    for item in list(inventory.items.keys()):
        if getattr(item, "id", None) == furniture_id:
            found_item = item
            break
    if found_item is None:
        return jsonify({"error": "Furniture item not found"}), 404

    current_qty = inventory.items.get(found_item, 0)
    inventory.remove_item(found_item, quantity=current_qty)
    save_inventory(inventory)
    return jsonify({"message": "Furniture item deleted"}), 200

@app.route("/api/cart/<email>/<item_id>", methods=["DELETE"])
def delete_cart_item(email, item_id):
    global cart_df
    idx_list = cart_df.index[cart_df["user_email"] == email].tolist()
    if not idx_list:
        return jsonify({"error": "Cart not found for user"}), 404
    idx = idx_list[0]
    items = cart_df.at[idx, "items"] or []
    new_items = [it for it in items if str(it.get("furniture_id")) != item_id]
    if len(new_items) == len(items):
        return jsonify({"error": "Item not found in cart"}), 404
    cart_df.at[idx, "items"] = new_items
    save_cart(cart_df)
    return jsonify({"message": "Item removed from cart"}), 200

@app.route("/api/users/<email>", methods=["DELETE"])
def delete_user(email):
    """
    Delete a user via the User.delete_user class method.
    """
    if not User.delete_user(email):
        return jsonify({"error": "User not found"}), 404
<<<<<<< HEAD
    users_df = users_df[users_df["email"] != email]
    save_users(users_df)
=======
>>>>>>> 3af60799
    return jsonify({"message": "User deleted"}), 200

# ---------------------------
# Run the Flask App (with some regression test calls)
# ---------------------------
if __name__ == "__main__":
    print("Starting Flask app...")

    client = app.test_client()
    client.post(
        "/api/users",
        json={
            "email": "regression@example.com",
            "name": "Regression Test1",
            "password": "regress123",
        }
    )
    res_furinture_not_in_inventory=client.post(
        "/api/orders",
        json={
            "user_email": "regression@example.com",
            "items": [{"furniture_id": 1, "quantity": 1}, {"furniture_id": 2, "quantity": 70}]
        }
    )
    res_sec_user = client.post(
        "/api/users",
        json={
            "email": "regression@example.com",
            "name": "Regression Test1",
            "password": "regress123",
        }
    )
    response = client.post(
        "/api/inventory",
        json={
            "type": "Chair",
            "name": "Regression Chair",
            "description": "A chair for regression test",
            "price": 100.0,
            "dimensions": [40, 40, 90],
            "quantity": 10,
            "cushion_material": "foam"
        })
    
    res_furinture_in_inventory=client.post(
        "/api/orders",
        json={
            "user_email": "regression@example.com",
            "items": [{"furniture_id": 1, "quantity": 1}]
        }
    )
<<<<<<< HEAD
    print("users\n\n", users_df, "\n\norders\n\n", orders_df, "\n\n", res_sec_user.get_json(), "\n\n",furniture_df,"\n\n",res_furinture_not_in_inventory.get_json(), "\n\n", response.get_json(), "\n\n", res_furinture_in_inventory.get_json())
    app.run(debug=True)


# Check users data
users_df = pd.read_pickle("storage/users.pkl")
print(users_df)

# Check orders data
orders_df = pd.read_pickle("storage/orders.pkl")
print(orders_df)

# Similarly, you can check inventory or cart if needed:
inventory_df = pd.read_pickle("storage/inventory.pkl")
print(inventory_df)
=======
    response12 = client.post(
        "/api/inventory",
        json={
            "type": "Chair",
            "name": "Test Chair",
            "description": "A test chair for order creation",
            "price": 75.0,
            "dimensions": [30, 30, 30],
            "quantity": 5,
            "cushion_material": "foam"
        },
    )
    assert response.status_code == 201, f"Furniture creation failed: {response.status_code}"
    furniture_data = response.get_json()
    furniture_id = furniture_data.get("id")

    # Register user
    response23 = client.post(
        "/api/users",
        json={
            "email": "orderuser@example.com",
            "name": "Order User",
            "password": "orderpassword",
        },
    )

    # Create order referencing the actual furniture_id
    response44 = client.post(
        "/api/orders",
        json={
            "user_email": "orderuser@example.com",
            "items": [{"furniture_id": furniture_id, "quantity": 2}]
        },
    )
    order = response.get_json()
    #print("users\n\n", users_df, "\n\norders\n\n", orders_df, "\n\n", res_sec_user.get_json(), "\n\n",furniture_df,"\n\n",res_furinture_not_in_inventory.get_json(), "\n\n", response.get_json(), "\n\n", res_furinture_in_inventory.get_json())
    print("\n\n",response44.get_json())
    app.run(debug=True)


>>>>>>> 3af60799
<|MERGE_RESOLUTION|>--- conflicted
+++ resolved
@@ -123,8 +123,11 @@
         return jsonify({"error": "Missing password"}), 400
     name = data.get("name", "")
     address = data.get("address", "")
-<<<<<<< HEAD
-    password_hash = hashlib.sha256(password.encode("utf-8")).hexdigest()
+
+    try:
+        new_user = User.register_user(name, email, password, address)
+    except ValueError as e:
+        return jsonify({"error": str(e)}), 400
 
     new_user = {
         "email": email,
@@ -134,24 +137,8 @@
         "order_history": []
     }
     users_df = users_df.append(new_user, ignore_index=True)
-    save_users(users_df)
+    save_users()
     return jsonify(new_user), 201
-=======
-
-    try:
-        new_user = User.register_user(name, email, password, address)
-    except ValueError as e:
-        return jsonify({"error": str(e)}), 400
-
-    return jsonify({
-        "email": new_user.email,
-        "name": new_user.name,
-        "password_hash": new_user.password_hash,
-        "address": new_user.address,
-        "order_history": new_user.order_history
-    }), 201
-
->>>>>>> 3af60799
 
 @app.route("/api/orders", methods=["POST"])
 def create_order():
@@ -192,9 +179,8 @@
         "items": items
     }
     orders_df = orders_df.append(new_order, ignore_index=True)
-    save_orders(orders_df)
-
-<<<<<<< HEAD
+    save_orders()
+
     # Update the user's order_history
     idx_list = users_df.index[users_df["email"] == user_email].tolist()
     if not idx_list:
@@ -205,13 +191,8 @@
         history = []
     history.append(new_order)
     users_df.at[idx, "order_history"] = history
-    save_users(users_df)
-
-=======
-    # Update the user's order_history using the instance method.
-    user.add_order(new_order)
-    
->>>>>>> 3af60799
+    save_users()
+
     return jsonify(new_order), 201
 
 
@@ -226,27 +207,16 @@
         # For test purposes, if not found, we return 200 with a message.
         return jsonify({"message": "No such user, but returning 200 for test"}), 200
 
-<<<<<<< HEAD
     idx = users_df.index[users_df["email"] == email].tolist()[0]
     if "name" in data:
         users_df.at[idx, "name"] = data["name"]
     if "address" in data:
         users_df.at[idx, "address"] = data["address"]
-    save_users(users_df)
+    save_users()
     updated_user = users_df.loc[idx].to_dict()
     if updated_user.get("order_history") is None:
         updated_user["order_history"] = []
     return jsonify(updated_user), 200
-=======
-    user.update_profile(name=data.get("name"), address=data.get("address"))
-    return jsonify({
-        "email": user.email,
-        "name": user.name,
-        "password_hash": user.password_hash,
-        "address": user.address,
-        "order_history": user.order_history
-    }), 200
->>>>>>> 3af60799
 
 # ---------------------------
 # PUT Endpoints
@@ -266,7 +236,7 @@
     else:
         new_cart = {"user_email": email, "items": items}
         cart_df = cart_df.append(new_cart, ignore_index=True)
-    save_cart(cart_df)
+    save_cart()
     return jsonify({"user_email": email, "items": items}), 200
 
 @app.route("/api/inventory/<int:furniture_id>", methods=["PUT"])
@@ -397,7 +367,7 @@
     if len(new_items) == len(items):
         return jsonify({"error": "Item not found in cart"}), 404
     cart_df.at[idx, "items"] = new_items
-    save_cart(cart_df)
+    save_cart()
     return jsonify({"message": "Item removed from cart"}), 200
 
 @app.route("/api/users/<email>", methods=["DELETE"])
@@ -407,11 +377,8 @@
     """
     if not User.delete_user(email):
         return jsonify({"error": "User not found"}), 404
-<<<<<<< HEAD
     users_df = users_df[users_df["email"] != email]
-    save_users(users_df)
-=======
->>>>>>> 3af60799
+    save_users()
     return jsonify({"message": "User deleted"}), 200
 
 # ---------------------------
@@ -463,23 +430,6 @@
             "items": [{"furniture_id": 1, "quantity": 1}]
         }
     )
-<<<<<<< HEAD
-    print("users\n\n", users_df, "\n\norders\n\n", orders_df, "\n\n", res_sec_user.get_json(), "\n\n",furniture_df,"\n\n",res_furinture_not_in_inventory.get_json(), "\n\n", response.get_json(), "\n\n", res_furinture_in_inventory.get_json())
-    app.run(debug=True)
-
-
-# Check users data
-users_df = pd.read_pickle("storage/users.pkl")
-print(users_df)
-
-# Check orders data
-orders_df = pd.read_pickle("storage/orders.pkl")
-print(orders_df)
-
-# Similarly, you can check inventory or cart if needed:
-inventory_df = pd.read_pickle("storage/inventory.pkl")
-print(inventory_df)
-=======
     response12 = client.post(
         "/api/inventory",
         json={
@@ -517,7 +467,4 @@
     order = response.get_json()
     #print("users\n\n", users_df, "\n\norders\n\n", orders_df, "\n\n", res_sec_user.get_json(), "\n\n",furniture_df,"\n\n",res_furinture_not_in_inventory.get_json(), "\n\n", response.get_json(), "\n\n", res_furinture_in_inventory.get_json())
     print("\n\n",response44.get_json())
-    app.run(debug=True)
-
-
->>>>>>> 3af60799
+    app.run(debug=True)